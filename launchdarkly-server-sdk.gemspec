# coding: utf-8

lib = File.expand_path("../lib", __FILE__)
$LOAD_PATH.unshift(lib) unless $LOAD_PATH.include?(lib)
require "ldclient-rb/version"

# rubocop:disable Metrics/BlockLength
Gem::Specification.new do |spec|
  spec.name          = "launchdarkly-server-sdk"
  spec.version       = LaunchDarkly::VERSION
  spec.authors       = ["LaunchDarkly"]
  spec.email         = ["team@launchdarkly.com"]
  spec.summary       = "LaunchDarkly SDK for Ruby"
  spec.description   = "Official LaunchDarkly SDK for Ruby"
  spec.homepage      = "https://github.com/launchdarkly/ruby-server-sdk"
  spec.license       = "Apache-2.0"

  spec.files         = `git ls-files -z`.split("\x0")
  spec.executables   = spec.files.grep(%r{^bin/}) { |f| File.basename(f) }
  spec.test_files    = spec.files.grep(%r{^(test|spec|features)/})
  spec.require_paths = ["lib"]
<<<<<<< HEAD
  spec.extensions    = 'ext/mkrf_conf.rb'
  spec.required_ruby_version = ">= 2.4.0"
=======
>>>>>>> 3d351a65

  spec.add_development_dependency "aws-sdk-dynamodb", "~> 1.18"
  spec.add_development_dependency "bundler", "~> 1.17"
  spec.add_development_dependency "rspec", "~> 3.2"
  spec.add_development_dependency "diplomat", ">= 2.0.2"
  spec.add_development_dependency "redis", "~> 3.3.5"
  spec.add_development_dependency "connection_pool", ">= 2.1.2"
  spec.add_development_dependency "rspec_junit_formatter", "~> 0.3.0"
  spec.add_development_dependency "timecop", "~> 0.9.1"
  spec.add_development_dependency "listen", "~> 3.0" # see file_data_source.rb
  # these are transitive dependencies of listen and consul respectively
  # we constrain them here to make sure the ruby 2.2, 2.3, and 2.4 CI
  # cases all pass
  spec.add_development_dependency "ffi", "<= 1.12" # >1.12 doesnt support ruby 2.2
  spec.add_development_dependency "faraday", "~> 0.17" # >=0.18 doesnt support ruby 2.2

  spec.add_runtime_dependency "semantic", "~> 1.6"
  spec.add_runtime_dependency "concurrent-ruby", "~> 1.0"
  spec.add_runtime_dependency "ld-eventsource", "1.0.3"

  # lock json to 2.3.x as ruby libraries often remove
  # support for older ruby versions in minor releases
  spec.add_runtime_dependency "json", "~> 2.3.1"
end<|MERGE_RESOLUTION|>--- conflicted
+++ resolved
@@ -19,11 +19,7 @@
   spec.executables   = spec.files.grep(%r{^bin/}) { |f| File.basename(f) }
   spec.test_files    = spec.files.grep(%r{^(test|spec|features)/})
   spec.require_paths = ["lib"]
-<<<<<<< HEAD
-  spec.extensions    = 'ext/mkrf_conf.rb'
   spec.required_ruby_version = ">= 2.4.0"
-=======
->>>>>>> 3d351a65
 
   spec.add_development_dependency "aws-sdk-dynamodb", "~> 1.18"
   spec.add_development_dependency "bundler", "~> 1.17"
