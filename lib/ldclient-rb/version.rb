--- conflicted
+++ resolved
@@ -1,7 +1,3 @@
 module LaunchDarkly
-<<<<<<< HEAD
-  VERSION = "2.0.7"
-=======
   VERSION = "2.1.0"
->>>>>>> b8b64a87
 end