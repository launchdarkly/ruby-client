require "concurrent/map"

module LaunchDarkly
  #
  # A thread-safe in-memory store suitable for use with the Faraday caching HTTP client. Uses the
  # concurrent-ruby gem's Map as the underlying cache.
  #
  # @see https://github.com/plataformatec/faraday-http-cache
<<<<<<< HEAD
  # @see https://github.com/ruby-concurrency/thread_safe
  # @private
=======
  # @see https://github.com/ruby-concurrency
>>>>>>> 5f28ecd7
  #
  class ThreadSafeMemoryStore
    #
    # Default constructor
    #
    # @return [ThreadSafeMemoryStore] a new store
    def initialize
      @cache = Concurrent::Map.new
    end

    #
    # Read a value from the cache
    # @param key [Object] the cache key
    #
    # @return [Object] the cache value
    def read(key)
      @cache[key]
    end

    #
    # Store a value in the cache
    # @param key [Object] the cache key
    # @param value [Object] the value to associate with the key
    #
    # @return [Object] the value
    def write(key, value)
      @cache[key] = value
    end

    #
    # Delete a value in the cache
    # @param key [Object] the cache key
    def delete(key)
      @cache.delete(key)
    end
  end
end<|MERGE_RESOLUTION|>--- conflicted
+++ resolved
@@ -6,12 +6,8 @@
   # concurrent-ruby gem's Map as the underlying cache.
   #
   # @see https://github.com/plataformatec/faraday-http-cache
-<<<<<<< HEAD
-  # @see https://github.com/ruby-concurrency/thread_safe
+  # @see https://github.com/ruby-concurrency
   # @private
-=======
-  # @see https://github.com/ruby-concurrency
->>>>>>> 5f28ecd7
   #
   class ThreadSafeMemoryStore
     #
